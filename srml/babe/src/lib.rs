// Copyright 2019 Parity Technologies (UK) Ltd.
// This file is part of Substrate.

// Substrate is free software: you can redistribute it and/or modify
// it under the terms of the GNU General Public License as published by
// the Free Software Foundation, either version 3 of the License, or
// (at your option) any later version.

// Substrate is distributed in the hope that it will be useful,
// but WITHOUT ANY WARRANTY; without even the implied warranty of
// MERCHANTABILITY or FITNESS FOR A PARTICULAR PURPOSE.  See the
// GNU General Public License for more details.

// You should have received a copy of the GNU General Public License
// along with Substrate.  If not, see <http://www.gnu.org/licenses/>.

//! Consensus extension module for BABE consensus.

#![cfg_attr(not(feature = "std"), no_std)]
#![forbid(unused_must_use, unsafe_code, unused_variables)]

// TODO: @marcio uncomment this when BabeEquivocation is integrated.
// #![forbid(dead_code)]

pub use timestamp;

use rstd::{result, prelude::*};
use srml_support::{
	decl_storage, decl_module, StorageValue, StorageMap,
	traits::{FindAuthor, Get, KeyOwnerProofSystem}
};
use timestamp::{OnTimestampSet};
<<<<<<< HEAD
use sr_primitives::{generic::DigestItem, ConsensusEngineId, Perbill};
use sr_primitives::traits::{IsMember, SaturatedConversion, Saturating, RandomnessBeacon, Convert};
use sr_staking_primitives::{
	SessionIndex,
	offence::{Offence, TimeSlot, Kind},
=======
use sr_primitives::{generic::DigestItem, ConsensusEngineId, key_types, KeyTypeId};
use sr_primitives::traits::{
	IsMember, SaturatedConversion, Saturating, RandomnessBeacon, Convert, Header
>>>>>>> 95371e43
};
#[cfg(feature = "std")]
use timestamp::TimestampInherentData;
use codec::{Encode, Decode};
use inherents::{RuntimeString, InherentIdentifier, InherentData, ProvideInherent, MakeFatalError};
#[cfg(feature = "std")]
use inherents::{InherentDataProviders, ProvideInherentData};
use session::historical::Proof;
use system::ensure_signed;
use consensus_common_primitives::AuthorshipEquivocationProof;
use babe_primitives::{
	BABE_ENGINE_ID, ConsensusLog, BabeWeight, Epoch, RawBabePreDigest, 
	BabeEquivocationProof, get_slot
};
use app_crypto::RuntimeAppPublic;
pub use babe_primitives::{AuthorityId, AuthoritySignature, VRF_OUTPUT_LENGTH, PUBLIC_KEY_LENGTH};

/// The BABE inherent identifier.
pub const INHERENT_IDENTIFIER: InherentIdentifier = *b"babeslot";

/// The type of the BABE inherent.
pub type InherentType = u64;
/// Auxiliary trait to extract BABE inherent data.
pub trait BabeInherentData {
	/// Get BABE inherent data.
	fn babe_inherent_data(&self) -> result::Result<InherentType, RuntimeString>;
	/// Replace BABE inherent data.
	fn babe_replace_inherent_data(&mut self, new: InherentType);
}

impl BabeInherentData for InherentData {
	fn babe_inherent_data(&self) -> result::Result<InherentType, RuntimeString> {
		self.get_data(&INHERENT_IDENTIFIER)
			.and_then(|r| r.ok_or_else(|| "BABE inherent data not found".into()))
	}

	fn babe_replace_inherent_data(&mut self, new: InherentType) {
		self.replace_data(INHERENT_IDENTIFIER, &new);
	}
}

/// Provides the slot duration inherent data for BABE.
#[cfg(feature = "std")]
pub struct InherentDataProvider {
	slot_duration: u64,
}

#[cfg(feature = "std")]
impl InherentDataProvider {
	/// Constructs `Self`
	pub fn new(slot_duration: u64) -> Self {
		Self {
			slot_duration
		}
	}
}

#[cfg(feature = "std")]
impl ProvideInherentData for InherentDataProvider {
	fn on_register(
		&self,
		providers: &InherentDataProviders,
	) -> result::Result<(), RuntimeString> {
		if !providers.has_provider(&timestamp::INHERENT_IDENTIFIER) {
			// Add the timestamp inherent data provider, as we require it.
			providers.register_provider(timestamp::InherentDataProvider)
		} else {
			Ok(())
		}
	}

	fn inherent_identifier(&self) -> &'static inherents::InherentIdentifier {
		&INHERENT_IDENTIFIER
	}

	fn provide_inherent_data(
		&self,
		inherent_data: &mut InherentData,
	) -> result::Result<(), RuntimeString> {
		let timestamp = inherent_data.timestamp_inherent_data()?;
		let slot_number = timestamp / self.slot_duration;
		inherent_data.put_data(INHERENT_IDENTIFIER, &slot_number)
	}

	fn error_to_string(&self, error: &[u8]) -> Option<String> {
		RuntimeString::decode(&mut &error[..]).map(Into::into).ok()
	}
}

pub trait Trait: timestamp::Trait {
	type EpochDuration: Get<u64>;
	type ExpectedBlockTime: Get<Self::Moment>;
	type KeyOwnerSystem: KeyOwnerProofSystem<(KeyTypeId, Vec<u8>), Proof=Proof>;
}

/// The length of the BABE randomness
pub const RANDOMNESS_LENGTH: usize = 32;

const UNDER_CONSTRUCTION_SEGMENT_LENGTH: usize = 256;

decl_storage! {
	trait Store for Module<T: Trait> as Babe {
		/// Current epoch index.
		pub EpochIndex get(epoch_index): u64;

		/// Current epoch authorities.
		pub Authorities get(authorities) config(): Vec<(AuthorityId, BabeWeight)>;

		/// Slot at which the current epoch started. It is possible that no
		/// block was authored at the given slot and the epoch change was
		/// signalled later than this.
		pub EpochStartSlot get(epoch_start_slot): u64;

		/// Current slot number.
		pub CurrentSlot get(current_slot): u64;

		/// The epoch randomness for the *current* epoch.
		///
		/// # Security
		///
		/// This MUST NOT be used for gambling, as it can be influenced by a
		/// malicious validator in the short term. It MAY be used in many
		/// cryptographic protocols, however, so long as one remembers that this
		/// (like everything else on-chain) it is public. For example, it can be
		/// used where a number is needed that cannot have been chosen by an
		/// adversary, for purposes such as public-coin zero-knowledge proofs.
		// NOTE: the following fields don't use the constants to define the
		// array size because the metadata API currently doesn't resolve the
		// variable to its underlying value.
		pub Randomness get(randomness): [u8; 32 /* RANDOMNESS_LENGTH */];

		/// Next epoch randomness.
		NextRandomness: [u8; 32 /* RANDOMNESS_LENGTH */];

		/// Randomness under construction.
		///
		/// We make a tradeoff between storage accesses and list length.
		/// We store the under-construction randomness in segments of up to
		/// `UNDER_CONSTRUCTION_SEGMENT_LENGTH`.
		///
		/// Once a segment reaches this length, we begin the next one.
		/// We reset all segments and return to `0` at the beginning of every
		/// epoch.
		SegmentIndex build(|_| 0): u32;
		UnderConstruction: map u32 => Vec<[u8; 32 /* VRF_OUTPUT_LENGTH */]>;
	}
}

fn equivocation_is_valid<T: Trait>(equivocation: BabeEquivocationProof<T::Header>) -> bool {
	let first_header = equivocation.first_header();
	let second_header = equivocation.second_header();

	if first_header == second_header {
		return false
	}

	let maybe_first_slot = get_slot::<T::Header>(first_header);
	let maybe_second_slot = get_slot::<T::Header>(second_header);
	
	if maybe_first_slot.is_err() || maybe_second_slot.is_err() {
		return false
	}
	let first_slot = maybe_first_slot.expect("checked before; qed");
	let second_slot = maybe_second_slot.expect("checked before; qed");

	if equivocation.slot() == first_slot && first_slot == second_slot {
		let author = equivocation.identity();

		if !author.verify(&first_header.hash(), equivocation.first_signature()) {
			return false
		}
		if !author.verify(&second_header.hash(), equivocation.second_signature()) {
			return false
		}
		return true;
	}

	false
}

decl_module! {
	/// The BABE SRML module
	pub struct Module<T: Trait> for enum Call where origin: T::Origin {
		/// The number of **slots** that an epoch takes. We couple sessions to
		/// epochs, i.e. we start a new session once the new epoch begins.
		const EpochDuration: u64 = T::EpochDuration::get();

		/// The expected average block time at which BABE should be creating
		/// blocks. Since BABE is probabilistic it is not trivial to figure out
		/// what the expected average block time should be based on the slot
		/// duration and the security parameter `c` (where `1 - c` represents
		/// the probability of a slot being empty).
		const ExpectedBlockTime: T::Moment = T::ExpectedBlockTime::get();

		/// Initialization
		fn on_initialize() {
			for digest in Self::get_inherent_digests()
				.logs
				.iter()
				.filter_map(|s| s.as_pre_runtime())
				.filter_map(|(id, mut data)| if id == BABE_ENGINE_ID {
					RawBabePreDigest::decode(&mut data).ok()
				} else {
					None
				})
			{
				if EpochStartSlot::get() == 0 {
					EpochStartSlot::put(digest.slot_number);
				}

				CurrentSlot::put(digest.slot_number);
				Self::deposit_vrf_output(&digest.vrf_output);

				return;
			}
		}

		fn report_equivocation(
			origin,
			equivocation: BabeEquivocationProof<T::Header>,
			_proof: Proof
		) {
			let _who = ensure_signed(origin)?;
			
			if equivocation_is_valid::<T>(equivocation) {
				// TODO: Slash `to_punish` and reward `who`.
			}
		}
	}
}

impl<T: Trait> RandomnessBeacon for Module<T> {
	fn random() -> [u8; VRF_OUTPUT_LENGTH] {
		Self::randomness()
	}
}

/// A BABE public key
pub type BabeKey = [u8; PUBLIC_KEY_LENGTH];

impl<T: Trait> FindAuthor<u32> for Module<T> {
	fn find_author<'a, I>(digests: I) -> Option<u32> where
		I: 'a + IntoIterator<Item=(ConsensusEngineId, &'a [u8])>
	{
		for (id, mut data) in digests.into_iter() {
			if id == BABE_ENGINE_ID {
				return Some(RawBabePreDigest::decode(&mut data).ok()?.authority_index);
			}
		}
		return None;
	}
}

impl<T: Trait> IsMember<AuthorityId> for Module<T> {
	fn is_member(authority_id: &AuthorityId) -> bool {
		<Module<T>>::authorities()
			.iter()
			.any(|id| &id.0 == authority_id)
	}
}

impl<T: Trait> session::ShouldEndSession<T::BlockNumber> for Module<T> {
	fn should_end_session(_: T::BlockNumber) -> bool {
		let diff = CurrentSlot::get().saturating_sub(EpochStartSlot::get());
		diff >= T::EpochDuration::get()
	}
}

// TODO [slashing]: @marcio use this, remove the dead_code annotation.
/// A BABE equivocation offence report.
#[allow(dead_code)]
struct BabeEquivocationOffence<FullIdentification> {
	/// A babe slot number in which this incident happened.
	slot: u64,
	/// The session index in which the incident happened.
	session_index: SessionIndex,
	/// The size of the validator set at the time of the offence.
	validators_count: u32,
	/// The authority which produced the equivocation.
	offender: FullIdentification,
}

impl<FullIdentification: Clone> Offence<FullIdentification> for BabeEquivocationOffence<FullIdentification> {
	const ID: Kind = *b"babe:equivocatio";

	fn offenders(&self) -> Vec<FullIdentification> {
		vec![self.offender.clone()]
	}

	fn session_index(&self) -> SessionIndex {
		self.session_index
	}

	fn validators_count(&self) -> u32 {
		self.validators_count
	}

	fn time_slot(&self) -> TimeSlot {
		self.slot as TimeSlot
	}

	fn slash_fraction(
		offenders_count: u32,
		validators_count: u32,
	) -> Perbill {
		// the formula is min((3k / n)^2, 1)
		let x = Perbill::from_rational_approximation(3 * offenders_count, validators_count);

		// _ ^ 2
		// For now, Perbill doesn't support taking the power of it. Until it does, do it manually.
		// The conversion to u64 is performed to guarantee it fits.
		// TODO: #3189 should fix this.
		let x = x.into_parts();
		let x = ((x as u64 * x as u64) / (1_000_000_000 * 1_000_000_000)) as u32;
		Perbill::from_parts(x)
	}
}

impl<T: Trait> Module<T> {
	/// Determine the BABE slot duration based on the Timestamp module configuration.
	pub fn slot_duration() -> T::Moment {
		// we double the minimum block-period so each author can always propose within
		// the majority of their slot.
		<T as timestamp::Trait>::MinimumPeriod::get().saturating_mul(2.into())
	}

	fn deposit_consensus<U: Encode>(new: U) {
		let log: DigestItem<T::Hash> = DigestItem::Consensus(BABE_ENGINE_ID, new.encode());
		<system::Module<T>>::deposit_log(log.into())
	}

	fn get_inherent_digests() -> system::DigestOf<T> {
		<system::Module<T>>::digest()
	}

	fn deposit_vrf_output(vrf_output: &[u8; VRF_OUTPUT_LENGTH]) {
		let segment_idx = <SegmentIndex>::get();
		let mut segment = <UnderConstruction>::get(&segment_idx);
		if segment.len() < UNDER_CONSTRUCTION_SEGMENT_LENGTH {
			// push onto current segment: not full.
			segment.push(*vrf_output);
			<UnderConstruction>::insert(&segment_idx, &segment);
		} else {
			// move onto the next segment and update the index.
			let segment_idx = segment_idx + 1;
			<UnderConstruction>::insert(&segment_idx, vec![*vrf_output].as_ref());
			<SegmentIndex>::put(&segment_idx);
		}
	}

	/// Call this function exactly once when an epoch changes, to update the
	/// randomness. Returns the new randomness.
	fn randomness_change_epoch(next_epoch_index: u64) -> [u8; RANDOMNESS_LENGTH] {
		let this_randomness = NextRandomness::get();
		let segment_idx: u32 = <SegmentIndex>::mutate(|s| rstd::mem::replace(s, 0));

		// overestimate to the segment being full.
		let rho_size = segment_idx.saturating_add(1) as usize * UNDER_CONSTRUCTION_SEGMENT_LENGTH;

		let next_randomness = compute_randomness(
			this_randomness,
			next_epoch_index,
			(0..segment_idx).flat_map(|i| <UnderConstruction>::take(&i)),
			Some(rho_size),
		);
		NextRandomness::put(&next_randomness);
		this_randomness
	}

}

impl<T: Trait> OnTimestampSet<T::Moment> for Module<T> {
	fn on_timestamp_set(_moment: T::Moment) { }
}

impl<T: Trait + staking::Trait> session::OneSessionHandler<T::AccountId> for Module<T> {
	type Key = AuthorityId;
	fn on_new_session<'a, I: 'a>(_changed: bool, validators: I, queued_validators: I)
		where I: Iterator<Item=(&'a T::AccountId, AuthorityId)>
	{
		use staking::BalanceOf;
		let to_votes = |b: BalanceOf<T>| {
			<T::CurrencyToVote as Convert<BalanceOf<T>, u64>>::convert(b)
		};

		// Update epoch index
		let epoch_index = EpochIndex::get()
			.checked_add(1)
			.expect("epoch indices will never reach 2^64 before the death of the universe; qed");

		EpochIndex::put(epoch_index);

		// Update authorities.
		let authorities = validators.map(|(account, k)| {
			(k, to_votes(staking::Module::<T>::stakers(account).total))
		}).collect::<Vec<_>>();

		Authorities::put(authorities);

		// Update epoch start slot.
		let now = CurrentSlot::get();
		EpochStartSlot::mutate(|previous| {
			loop {
				// on the first epoch we must account for skipping at least one
				// whole epoch, in case the first block is authored with a slot
				// number far in the past.
				if now.saturating_sub(*previous) < T::EpochDuration::get() {
					break;
				}

				*previous = previous.saturating_add(T::EpochDuration::get());
			}
		});

		// Update epoch randomness.
		let next_epoch_index = epoch_index
			.checked_add(1)
			.expect("epoch indices will never reach 2^64 before the death of the universe; qed");

		// Returns randomness for the current epoch and computes the *next*
		// epoch randomness.
		let randomness = Self::randomness_change_epoch(next_epoch_index);
		Randomness::put(randomness);

		// After we update the current epoch, we signal the *next* epoch change
		// so that nodes can track changes.
		let next_authorities = queued_validators.map(|(account, k)| {
			(k, to_votes(staking::Module::<T>::stakers(account).total))
		}).collect::<Vec<_>>();

		let next_epoch_start_slot = EpochStartSlot::get().saturating_add(T::EpochDuration::get());
		let next_randomness = NextRandomness::get();

		let next = Epoch {
			epoch_index: next_epoch_index,
			start_slot: next_epoch_start_slot,
			duration: T::EpochDuration::get(),
			authorities: next_authorities,
			randomness: next_randomness,
		};

		Self::deposit_consensus(ConsensusLog::NextEpochData(next))
	}

	fn on_disabled(i: usize) {
		Self::deposit_consensus(ConsensusLog::OnDisabled(i as u32))
	}
}

// compute randomness for a new epoch. rho is the concatenation of all
// VRF outputs in the prior epoch.
//
// an optional size hint as to how many VRF outputs there were may be provided.
fn compute_randomness(
	last_epoch_randomness: [u8; RANDOMNESS_LENGTH],
	epoch_index: u64,
	rho: impl Iterator<Item=[u8; VRF_OUTPUT_LENGTH]>,
	rho_size_hint: Option<usize>,
) -> [u8; RANDOMNESS_LENGTH] {
	let mut s = Vec::with_capacity(40 + rho_size_hint.unwrap_or(0) * VRF_OUTPUT_LENGTH);
	s.extend_from_slice(&last_epoch_randomness);
	s.extend_from_slice(&epoch_index.to_le_bytes());

	for vrf_output in rho {
		s.extend_from_slice(&vrf_output[..]);
	}

	runtime_io::blake2_256(&s)
}

impl<T: Trait> ProvideInherent for Module<T> {
	type Call = timestamp::Call<T>;
	type Error = MakeFatalError<RuntimeString>;
	const INHERENT_IDENTIFIER: InherentIdentifier = INHERENT_IDENTIFIER;

	fn create_inherent(_: &InherentData) -> Option<Self::Call> {
		None
	}

	fn check_inherent(call: &Self::Call, data: &InherentData) -> result::Result<(), Self::Error> {
		let timestamp = match call {
			timestamp::Call::set(ref timestamp) => timestamp.clone(),
			_ => return Ok(()),
		};

		let timestamp_based_slot = (timestamp / Self::slot_duration()).saturated_into::<u64>();
		let seal_slot = data.babe_inherent_data()?;

		if timestamp_based_slot == seal_slot {
			Ok(())
		} else {
			Err(RuntimeString::from("timestamp set in block doesn't match slot in seal").into())
		}
	}
}<|MERGE_RESOLUTION|>--- conflicted
+++ resolved
@@ -30,17 +30,11 @@
 	traits::{FindAuthor, Get, KeyOwnerProofSystem}
 };
 use timestamp::{OnTimestampSet};
-<<<<<<< HEAD
-use sr_primitives::{generic::DigestItem, ConsensusEngineId, Perbill};
+use sr_primitives::{generic::DigestItem, ConsensusEngineId, Perbill, key_types, KeyTypeId};
 use sr_primitives::traits::{IsMember, SaturatedConversion, Saturating, RandomnessBeacon, Convert};
 use sr_staking_primitives::{
 	SessionIndex,
 	offence::{Offence, TimeSlot, Kind},
-=======
-use sr_primitives::{generic::DigestItem, ConsensusEngineId, key_types, KeyTypeId};
-use sr_primitives::traits::{
-	IsMember, SaturatedConversion, Saturating, RandomnessBeacon, Convert, Header
->>>>>>> 95371e43
 };
 #[cfg(feature = "std")]
 use timestamp::TimestampInherentData;
@@ -52,7 +46,7 @@
 use system::ensure_signed;
 use consensus_common_primitives::AuthorshipEquivocationProof;
 use babe_primitives::{
-	BABE_ENGINE_ID, ConsensusLog, BabeWeight, Epoch, RawBabePreDigest, 
+	BABE_ENGINE_ID, ConsensusLog, BabeWeight, Epoch, RawBabePreDigest,
 	BabeEquivocationProof, get_slot
 };
 use app_crypto::RuntimeAppPublic;
@@ -199,7 +193,7 @@
 
 	let maybe_first_slot = get_slot::<T::Header>(first_header);
 	let maybe_second_slot = get_slot::<T::Header>(second_header);
-	
+
 	if maybe_first_slot.is_err() || maybe_second_slot.is_err() {
 		return false
 	}
@@ -264,7 +258,7 @@
 			_proof: Proof
 		) {
 			let _who = ensure_signed(origin)?;
-			
+
 			if equivocation_is_valid::<T>(equivocation) {
 				// TODO: Slash `to_punish` and reward `who`.
 			}
