--- conflicted
+++ resolved
@@ -117,11 +117,7 @@
 	type Currency: Currency<Self::AccountId> + ReservableCurrency<Self::AccountId>;
 
 	/// The score attributed to a member or candidate.
-<<<<<<< HEAD
-	type Score: SimpleArithmetic + Clone + Copy + Default + Encode + Decode + MaybeSerializeDeserialize + Debug;
-=======
-	type Score: SimpleArithmetic + Clone + Copy + Default + FullCodec + MaybeSerializeDebug;
->>>>>>> f922df62
+	type Score: SimpleArithmetic + Clone + Copy + Default + FullCodec + MaybeSerializeDeserialize + Debug;
 
 	/// The overarching event type.
 	type Event: From<Event<Self, I>> + Into<<Self as system::Trait>::Event>;
