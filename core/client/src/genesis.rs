// Copyright 2017-2019 Parity Technologies (UK) Ltd.
// This file is part of Substrate.

// Substrate is free software: you can redistribute it and/or modify
// it under the terms of the GNU General Public License as published by
// the Free Software Foundation, either version 3 of the License, or
// (at your option) any later version.

// Substrate is distributed in the hope that it will be useful,
// but WITHOUT ANY WARRANTY; without even the implied warranty of
// MERCHANTABILITY or FITNESS FOR A PARTICULAR PURPOSE.  See the
// GNU General Public License for more details.

// You should have received a copy of the GNU General Public License
// along with Substrate.  If not, see <http://www.gnu.org/licenses/>.

//! Tool for creating the genesis block.

use sr_primitives::traits::{Block as BlockT, Header as HeaderT, Hash as HashT, Zero};

/// Create a genesis block, given the initial storage.
pub fn construct_genesis_block<
	Block: BlockT
> (
	state_root: Block::Hash
) -> Block {
	let extrinsics_root = <<<Block as BlockT>::Header as HeaderT>::Hashing as HashT>::trie_root(::std::iter::empty::<(&[u8], &[u8])>());
	Block::new(
		<<Block as BlockT>::Header as HeaderT>::new(
			Zero::zero(),
			extrinsics_root,
			state_root,
			Default::default(),
			Default::default()
		),
		Default::default()
	)
}

#[cfg(test)]
mod tests {
	use super::*;
	use parity_codec::{Encode, Decode, Joiner};
<<<<<<< HEAD
	use executor::{NativeExecutionDispatch, native_executor_instance};
	use state_machine::{self, OverlayedChanges, ExecutionStrategy};
=======
	use executor::native_executor_instance;
	use state_machine::{self, OverlayedChanges, ExecutionStrategy, InMemoryChangesTrieStorage};
>>>>>>> 04ef6fa2
	use state_machine::backend::InMemory;
	use test_client::{
		runtime::genesismap::{GenesisConfig, additional_storage_with_genesis},
		runtime::{Hash, Transfer, Block, BlockNumber, Header, Digest},
		AccountKeyring, Sr25519Keyring,
	};
	use sr_primitives::traits::BlakeTwo256;
	use primitives::Blake2Hasher;
	use hex::*;

	native_executor_instance!(
		Executor,
		test_client::runtime::api::dispatch,
		test_client::runtime::native_version,
		test_client::runtime::WASM_BINARY
	);

	fn executor() -> executor::NativeExecutor<Executor> {
		executor::NativeExecutor::new(None)
	}

	fn construct_block(
		backend: &InMemory<Blake2Hasher>,
		number: BlockNumber,
		parent_hash: Hash,
		state_root: Hash,
		txs: Vec<Transfer>
	) -> (Vec<u8>, Hash) {
		use trie::ordered_trie_root;

		let transactions = txs.into_iter().map(|tx| tx.into_signed_tx()).collect::<Vec<_>>();

		let extrinsics_root = ordered_trie_root::<Blake2Hasher, _, _>(transactions.iter().map(Encode::encode)).into();

		let mut header = Header {
			parent_hash,
			number,
			state_root,
			extrinsics_root,
			digest: Digest { logs: vec![], },
		};
		let hash = header.hash();
		let mut overlay = OverlayedChanges::default();

		state_machine::new(
			backend,
			state_machine::disabled_changes_trie_state::<_, u64>(),
			state_machine::NeverOffchainExt::new(),
			&mut overlay,
			&executor(),
			"Core_initialize_block",
			&header.encode(),
		).execute(
			ExecutionStrategy::NativeElseWasm,
		).unwrap();

		for tx in transactions.iter() {
			state_machine::new(
				backend,
				state_machine::disabled_changes_trie_state::<_, u64>(),
				state_machine::NeverOffchainExt::new(),
				&mut overlay,
				&executor(),
				"BlockBuilder_apply_extrinsic",
				&tx.encode(),
			).execute(
				ExecutionStrategy::NativeElseWasm,
			).unwrap();
		}

		let (ret_data, _, _) = state_machine::new(
			backend,
			state_machine::disabled_changes_trie_state::<_, u64>(),
			state_machine::NeverOffchainExt::new(),
			&mut overlay,
			&executor(),
			"BlockBuilder_finalize_block",
			&[],
		).execute(
			ExecutionStrategy::NativeElseWasm,
		).unwrap();
		header = Header::decode(&mut &ret_data[..]).unwrap();

		(vec![].and(&Block { header, extrinsics: transactions }), hash)
	}

	fn block1(genesis_hash: Hash, backend: &InMemory<Blake2Hasher>) -> (Vec<u8>, Hash) {
		construct_block(
			backend,
			1,
			genesis_hash,
			hex!("25e5b37074063ab75c889326246640729b40d0c86932edc527bc80db0e04fe5c").into(),
			vec![Transfer {
				from: AccountKeyring::One.into(),
				to: AccountKeyring::Two.into(),
				amount: 69,
				nonce: 0,
			}]
		)
	}

	#[test]
	fn construct_genesis_should_work_with_native() {
<<<<<<< HEAD
		let mut storage = GenesisConfig::new(None,
			vec![AuthorityKeyring::One.into(), AuthorityKeyring::Two.into()],
=======
		let mut storage = GenesisConfig::new(false,
			vec![Sr25519Keyring::One.into(), Sr25519Keyring::Two.into()],
>>>>>>> 04ef6fa2
			vec![AccountKeyring::One.into(), AccountKeyring::Two.into()],
			1000,
			None,
		).genesis_map();
		let state_root = BlakeTwo256::trie_root(storage.clone().into_iter());
		let block = construct_genesis_block::<Block>(state_root);
		let genesis_hash = block.header.hash();
		storage.extend(additional_storage_with_genesis(&block).into_iter());

		let backend = InMemory::from(storage);
		let (b1data, _b1hash) = block1(genesis_hash, &backend);

		let mut overlay = OverlayedChanges::default();
		let _ = state_machine::new(
			&backend,
			state_machine::disabled_changes_trie_state::<_, u64>(),
			state_machine::NeverOffchainExt::new(),
			&mut overlay,
			&executor(),
			"Core_execute_block",
			&b1data,
		).execute(
			ExecutionStrategy::NativeElseWasm,
		).unwrap();
	}

	#[test]
	fn construct_genesis_should_work_with_wasm() {
<<<<<<< HEAD
		let mut storage = GenesisConfig::new(None,
			vec![AuthorityKeyring::One.into(), AuthorityKeyring::Two.into()],
=======
		let mut storage = GenesisConfig::new(false,
			vec![Sr25519Keyring::One.into(), Sr25519Keyring::Two.into()],
>>>>>>> 04ef6fa2
			vec![AccountKeyring::One.into(), AccountKeyring::Two.into()],
			1000,
			None,
		).genesis_map();
		let state_root = BlakeTwo256::trie_root(storage.clone().into_iter());
		let block = construct_genesis_block::<Block>(state_root);
		let genesis_hash = block.header.hash();
		storage.extend(additional_storage_with_genesis(&block).into_iter());

		let backend = InMemory::from(storage);
		let (b1data, _b1hash) = block1(genesis_hash, &backend);

		let mut overlay = OverlayedChanges::default();
		let _ = state_machine::new(
			&backend,
			state_machine::disabled_changes_trie_state::<_, u64>(),
			state_machine::NeverOffchainExt::new(),
			&mut overlay,
			&executor(),
			"Core_execute_block",
			&b1data,
		).execute(
			ExecutionStrategy::AlwaysWasm,
		).unwrap();
	}

	#[test]
	fn construct_genesis_with_bad_transaction_should_panic() {
<<<<<<< HEAD
		let mut storage = GenesisConfig::new(None,
			vec![AuthorityKeyring::One.into(), AuthorityKeyring::Two.into()],
=======
		let mut storage = GenesisConfig::new(false,
			vec![Sr25519Keyring::One.into(), Sr25519Keyring::Two.into()],
>>>>>>> 04ef6fa2
			vec![AccountKeyring::One.into(), AccountKeyring::Two.into()],
			68,
			None,
		).genesis_map();
		let state_root = BlakeTwo256::trie_root(storage.clone().into_iter());
		let block = construct_genesis_block::<Block>(state_root);
		let genesis_hash = block.header.hash();
		storage.extend(additional_storage_with_genesis(&block).into_iter());

		let backend = InMemory::from(storage);
		let (b1data, _b1hash) = block1(genesis_hash, &backend);

		let mut overlay = OverlayedChanges::default();
		let r = state_machine::new(
			&backend,
			state_machine::disabled_changes_trie_state::<_, u64>(),
			state_machine::NeverOffchainExt::new(),
			&mut overlay,
			&executor(),
			"Core_execute_block",
			&b1data,
		).execute(
			ExecutionStrategy::NativeElseWasm,
		);
		assert!(r.is_err());
	}
}<|MERGE_RESOLUTION|>--- conflicted
+++ resolved
@@ -41,13 +41,8 @@
 mod tests {
 	use super::*;
 	use parity_codec::{Encode, Decode, Joiner};
-<<<<<<< HEAD
-	use executor::{NativeExecutionDispatch, native_executor_instance};
+	use executor::native_executor_instance;
 	use state_machine::{self, OverlayedChanges, ExecutionStrategy};
-=======
-	use executor::native_executor_instance;
-	use state_machine::{self, OverlayedChanges, ExecutionStrategy, InMemoryChangesTrieStorage};
->>>>>>> 04ef6fa2
 	use state_machine::backend::InMemory;
 	use test_client::{
 		runtime::genesismap::{GenesisConfig, additional_storage_with_genesis},
@@ -151,13 +146,8 @@
 
 	#[test]
 	fn construct_genesis_should_work_with_native() {
-<<<<<<< HEAD
 		let mut storage = GenesisConfig::new(None,
-			vec![AuthorityKeyring::One.into(), AuthorityKeyring::Two.into()],
-=======
-		let mut storage = GenesisConfig::new(false,
 			vec![Sr25519Keyring::One.into(), Sr25519Keyring::Two.into()],
->>>>>>> 04ef6fa2
 			vec![AccountKeyring::One.into(), AccountKeyring::Two.into()],
 			1000,
 			None,
@@ -186,13 +176,8 @@
 
 	#[test]
 	fn construct_genesis_should_work_with_wasm() {
-<<<<<<< HEAD
 		let mut storage = GenesisConfig::new(None,
-			vec![AuthorityKeyring::One.into(), AuthorityKeyring::Two.into()],
-=======
-		let mut storage = GenesisConfig::new(false,
 			vec![Sr25519Keyring::One.into(), Sr25519Keyring::Two.into()],
->>>>>>> 04ef6fa2
 			vec![AccountKeyring::One.into(), AccountKeyring::Two.into()],
 			1000,
 			None,
@@ -221,13 +206,8 @@
 
 	#[test]
 	fn construct_genesis_with_bad_transaction_should_panic() {
-<<<<<<< HEAD
 		let mut storage = GenesisConfig::new(None,
-			vec![AuthorityKeyring::One.into(), AuthorityKeyring::Two.into()],
-=======
-		let mut storage = GenesisConfig::new(false,
 			vec![Sr25519Keyring::One.into(), Sr25519Keyring::Two.into()],
->>>>>>> 04ef6fa2
 			vec![AccountKeyring::One.into(), AccountKeyring::Two.into()],
 			68,
 			None,
