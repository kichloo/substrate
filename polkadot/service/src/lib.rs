// Copyright 2017 Parity Technologies (UK) Ltd.
// This file is part of Polkadot.

// Polkadot is free software: you can redistribute it and/or modify
// it under the terms of the GNU General Public License as published by
// the Free Software Foundation, either version 3 of the License, or
// (at your option) any later version.

// Polkadot is distributed in the hope that it will be useful,
// but WITHOUT ANY WARRANTY; without even the implied warranty of
// MERCHANTABILITY or FITNESS FOR A PARTICULAR PURPOSE.  See the
// GNU General Public License for more details.

// You should have received a copy of the GNU General Public License
// along with Polkadot.  If not, see <http://www.gnu.org/licenses/>.

//! Polkadot service. Starts a thread that spins the network, the client and the transaction pool.
//! Manages communication between them.

extern crate futures;
extern crate ed25519;
extern crate exit_future;
extern crate parking_lot;
extern crate tokio_timer;
extern crate polkadot_primitives;
extern crate polkadot_runtime;
extern crate polkadot_executor;
extern crate polkadot_api;
extern crate polkadot_consensus as consensus;
extern crate polkadot_transaction_pool as transaction_pool;
extern crate polkadot_keystore as keystore;
extern crate substrate_runtime_io as runtime_io;
extern crate substrate_primitives as primitives;
extern crate substrate_network as network;
extern crate substrate_codec as codec;
extern crate substrate_executor;
extern crate substrate_state_machine as state_machine;

extern crate tokio_core;
extern crate substrate_client as client;
extern crate substrate_client_db as client_db;

#[macro_use]
extern crate error_chain;
#[macro_use]
extern crate log;
#[macro_use]
extern crate hex_literal;

mod error;
mod config;

use std::collections::HashMap;
use std::sync::Arc;
use std::thread;
use futures::prelude::*;
use tokio_core::reactor::Core;
use codec::Slicable;
use primitives::AuthorityId;
use transaction_pool::TransactionPool;
use substrate_executor::NativeExecutor;
use polkadot_executor::Executor as LocalDispatch;
use keystore::Store as Keystore;
use polkadot_api::PolkadotApi;
use polkadot_primitives::{Block, BlockId, Hash, Header};
use polkadot_runtime::{GenesisConfig, ConsensusConfig, CouncilConfig, DemocracyConfig,
	SessionConfig, StakingConfig, BuildExternalities};
use client::backend::Backend;
use client::{genesis, Client, BlockchainEvents, CallExecutor};
use network::ManageNetwork;
use exit_future::Signal;

pub use self::error::{ErrorKind, Error};
pub use config::{Configuration, Role, ChainSpec};

type CodeExecutor = NativeExecutor<LocalDispatch>;

/// Polkadot service.
pub struct Service<B, E> {
	thread: Option<thread::JoinHandle<()>>,
	client: Arc<Client<B, E, Block>>,
	network: Arc<network::Service<Block>>,
	transaction_pool: Arc<TransactionPool>,
	signal: Option<Signal>,
	_consensus: Option<consensus::Service>,
}

struct TransactionPoolAdapter<B, E, A> where A: Send + Sync, E: Send + Sync {
	pool: Arc<TransactionPool>,
	client: Arc<Client<B, E, Block>>,
	api: Arc<A>,
}

impl<B, E, A> network::TransactionPool<Block> for TransactionPoolAdapter<B, E, A>
	where
		B: Backend<Block> + Send + Sync,
		E: client::CallExecutor<Block> + Send + Sync,
		client::error::Error: From<<<B as Backend<Block>>::State as state_machine::backend::Backend>::Error>,
		A: PolkadotApi + Send + Sync,
{
	fn transactions(&self) -> Vec<(Hash, Vec<u8>)> {
		let best_block = match self.client.info() {
			Ok(info) => info.chain.best_hash,
			Err(e) => {
				debug!("Error getting best block: {:?}", e);
				return Vec::new();
			}
		};

		let id = match self.api.check_id(BlockId::hash(best_block)) {
			Ok(id) => id,
			Err(_) => return Vec::new(),
		};

		let ready = transaction_pool::Ready::create(id, &*self.api);

		self.pool.cull_and_get_pending(ready, |pending| pending
			.map(|t| {
				let hash = t.hash().clone();
				(hash, t.primitive_extrinsic())
			})
			.collect()
		)
	}

	fn import(&self, transaction: &Vec<u8>) -> Option<Hash> {
		let encoded = transaction.encode();
		if let Some(uxt) = codec::Slicable::decode(&mut &encoded[..]) {
			match self.pool.import_unchecked_extrinsic(uxt) {
				Ok(xt) => Some(*xt.hash()),
				Err(e) => match *e.kind() {
					transaction_pool::ErrorKind::AlreadyImported(hash) => Some(hash[..].into()),
					_ => {
						debug!("Error adding transaction to the pool: {:?}", e);
						None
					},
				}
			}
		} else {
			debug!("Error decoding transaction");
			None
		}
	}

	fn on_broadcasted(&self, propagations: HashMap<Hash, Vec<String>>) {
		self.pool.on_broadcasted(propagations)
	}
}

pub struct ChainConfig {
	genesis_config: GenesisConfig,
	boot_nodes: Vec<String>,
}

fn poc_2_testnet_config() -> ChainConfig {
	let initial_authorities = vec![
		hex!["82c39b31a2b79a90f8e66e7a77fdb85a4ed5517f2ae39f6a80565e8ecae85cf5"].into(),
		hex!["4de37a07567ebcbf8c64568428a835269a566723687058e017b6d69db00a77e7"].into(),
		hex!["063d7787ebca768b7445dfebe7d62cbb1625ff4dba288ea34488da266dd6dca5"].into(),
		hex!["8101764f45778d4980dadaceee6e8af2517d3ab91ac9bec9cd1714fa5994081c"].into(),
	];
	let endowed_accounts = vec![
		hex!["f295940fa750df68a686fcf4abd4111c8a9c5a5a5a83c4c8639c451a94a7adfd"].into(),
	];
	let genesis_config = GenesisConfig {
		consensus: Some(ConsensusConfig {
			code: include_bytes!("../../runtime/wasm/genesis.wasm").to_vec(),	// TODO change
			authorities: initial_authorities.clone(),
		}),
		system: None,
		session: Some(SessionConfig {
			validators: initial_authorities.iter().cloned().map(Into::into).collect(),
			session_length: 720,	// that's 1 hour per session.
		}),
		staking: Some(StakingConfig {
			current_era: 0,
			intentions: initial_authorities.iter().cloned().map(Into::into).collect(),
			transaction_base_fee: 100,
			transaction_byte_fee: 1,
			balances: endowed_accounts.iter().map(|&k|(k, 1u128 << 60)).collect(),
			validator_count: 12,
			sessions_per_era: 24,	// 24 hours per era.
			bonding_duration: 90,	// 90 days per bond.
		}),
		democracy: Some(DemocracyConfig {
			launch_period: 120 * 24 * 14,	// 2 weeks per public referendum
			voting_period: 120 * 24 * 28,	// 4 weeks to discuss & vote on an active referendum
			minimum_deposit: 1000,	// 1000 as the minimum deposit for a referendum
		}),
		council: Some(CouncilConfig {
			active_council: vec![],
			candidacy_bond: 1000,	// 1000 to become a council candidate
			voter_bond: 100,		// 100 down to vote for a candidate
			present_slash_per_voter: 1,	// slash by 1 per voter for an invalid presentation.
			carry_count: 24,		// carry over the 24 runners-up to the next council election
			presentation_duration: 120 * 24,	// one day for presenting winners.
			approval_voting_period: 7 * 120 * 24,	// one week period between possible council elections.
			term_duration: 180 * 120 * 24,	// 180 day term duration for the council.
			desired_seats: 0, // start with no council: we'll raise this once the stake has been dispersed a bit.
			inactive_grace_period: 1,	// one addition vote should go by before an inactive voter can be reaped.

			cooloff_period: 90 * 120 * 24, // 90 day cooling off period if council member vetoes a proposal.
			voting_period: 7 * 120 * 24, // 7 day voting period for council members.
		}),
		parachains: Some(Default::default()),
	};
	let boot_nodes = vec![
		"enode://a93a29fa68d965452bf0ff8c1910f5992fe2273a72a1ee8d3a3482f68512a61974211ba32bb33f051ceb1530b8ba3527fc36224ba6b9910329025e6d9153cf50@104.211.54.233:30333".into(),
		"enode://051b18f63a316c4c5fef4631f8c550ae0adba179153588406fac3e5bbbbf534ebeda1bf475dceda27a531f6cdef3846ab6a010a269aa643a1fec7bff51af66bd@104.211.48.51:30333".into(),
		"enode://c831ec9011d2c02d2c4620fc88db6d897a40d2f88fd75f47b9e4cf3b243999acb6f01b7b7343474650b34eeb1363041a422a91f1fc3850e43482983ee15aa582@104.211.48.247:30333".into(),
	];
	ChainConfig { genesis_config, boot_nodes }
}

fn testnet_config(initial_authorities: Vec<AuthorityId>) -> ChainConfig {
	let endowed_accounts = vec![
		ed25519::Pair::from_seed(b"Alice                           ").public().0.into(),
		ed25519::Pair::from_seed(b"Bob                             ").public().0.into(),
		ed25519::Pair::from_seed(b"Charlie                         ").public().0.into(),
		ed25519::Pair::from_seed(b"Dave                            ").public().0.into(),
		ed25519::Pair::from_seed(b"Eve                             ").public().0.into(),
		ed25519::Pair::from_seed(b"Ferdie                          ").public().0.into(),
	];
	let genesis_config = GenesisConfig {
		consensus: Some(ConsensusConfig {
			code: include_bytes!("../../runtime/wasm/target/wasm32-unknown-unknown/release/polkadot_runtime.compact.wasm").to_vec(),
			authorities: initial_authorities.clone(),
		}),
		system: None,
		session: Some(SessionConfig {
			validators: initial_authorities.iter().cloned().map(Into::into).collect(),
			session_length: 10,
		}),
		staking: Some(StakingConfig {
			current_era: 0,
			intentions: initial_authorities.iter().cloned().map(Into::into).collect(),
			transaction_base_fee: 1,
			transaction_byte_fee: 0,
			balances: endowed_accounts.iter().map(|&k|(k, (1u128 << 60))).collect(),
			validator_count: 2,
			sessions_per_era: 5,
			bonding_duration: 2,
		}),
		democracy: Some(DemocracyConfig {
			launch_period: 9,
			voting_period: 18,
			minimum_deposit: 10,
		}),
		council: Some(CouncilConfig {
			active_council: endowed_accounts.iter().filter(|a| initial_authorities.iter().find(|&b| &a.0 == b).is_none()).map(|a| (a.clone(), 1000000)).collect(),
			candidacy_bond: 10,
			voter_bond: 2,
			present_slash_per_voter: 1,
			carry_count: 4,
			presentation_duration: 10,
			approval_voting_period: 20,
			term_duration: 1000000,
			desired_seats: (endowed_accounts.len() - initial_authorities.len()) as u32,
			inactive_grace_period: 1,

			cooloff_period: 75,
			voting_period: 20,
		}),
		parachains: Some(Default::default()),
	};
	let boot_nodes = Vec::new();
	ChainConfig { genesis_config, boot_nodes }
}

fn development_config() -> ChainConfig {
	testnet_config(vec![
		ed25519::Pair::from_seed(b"Alice                           ").public().into(),
	])
}

fn local_testnet_config() -> ChainConfig {
	testnet_config(vec![
		ed25519::Pair::from_seed(b"Alice                           ").public().into(),
		ed25519::Pair::from_seed(b"Bob                             ").public().into(),
	])
}

struct GenesisBuilder {
	config: GenesisConfig,
}

impl client::GenesisBuilder<Block> for GenesisBuilder {
	fn build(self) -> (Header, Vec<(Vec<u8>, Vec<u8>)>) {
		let storage = self.config.build_externalities();
		let block = genesis::construct_genesis_block::<Block>(&storage);
		(block.header, storage.into_iter().collect())
	}
}

/// Creates light client and register protocol with the network service
pub fn new_light(config: Configuration)
	-> Result<
		Service<
			client::light::Backend<Block>,
			client::RemoteCallExecutor<client::light::Backend<Block>, network::OnDemand<Block, network::Service<Block>>>
		>,
		error::Error,
	> {
	Service::new(move |_, executor, genesis_builder: GenesisBuilder| {
			let client_backend = client::light::new_light_backend();
			let fetch_checker = Arc::new(client::light::new_fetch_checker(client_backend.clone(), executor));
			let fetcher = Arc::new(network::OnDemand::new(fetch_checker));
			let client = client::light::new_light(client_backend, fetcher.clone(), genesis_builder)?;
			Ok((Arc::new(client), Some(fetcher)))
		},
		|client| Arc::new(polkadot_api::light::RemotePolkadotApiWrapper(client.clone())),
		|_client, _network, _tx_pool, _keystore| Ok(None),
		config)
}

/// Creates full client and register protocol with the network service
pub fn new_full(config: Configuration) -> Result<Service<client_db::Backend<Block>, client::LocalCallExecutor<client_db::Backend<Block>, CodeExecutor>>, error::Error> {
	let is_validator = (config.roles & Role::VALIDATOR) == Role::VALIDATOR;
	Service::new(|db_settings, executor, genesis_builder: GenesisBuilder|
		Ok((Arc::new(client_db::new_client(db_settings, executor, genesis_builder)?), None)),
		|client| client,
		|client, network, tx_pool, keystore| {
			if !is_validator {
				return Ok(None);
			}

			// Load the first available key. Code above makes sure it exisis.
			let key = keystore.load(&keystore.contents()?[0], "")?;
			info!("Using authority key {:?}", key.public());
			Ok(Some(consensus::Service::new(
				client.clone(),
				client.clone(),
				network.clone(),
				tx_pool.clone(),
				::std::time::Duration::from_millis(4000), // TODO: dynamic
				key,
			)))
		},
		config)
}

impl<B, E> Service<B, E>
	where
		B: Backend<Block> + Send + Sync + 'static,
		E: CallExecutor<Block> + Send + Sync + 'static,
		client::error::Error: From<<<B as Backend<Block>>::State as state_machine::backend::Backend>::Error>
{
	/// Creates and register protocol with the network service
	fn new<F, G, C, A>(client_creator: F, api_creator: G, consensus_creator: C, mut config: Configuration) -> Result<Self, error::Error>
		where
			F: FnOnce(
					client_db::DatabaseSettings,
					CodeExecutor,
					GenesisBuilder,
				) -> Result<(Arc<Client<B, E, Block>>, Option<Arc<network::OnDemand<Block, network::Service<Block>>>>), error::Error>,
			G: Fn(
					Arc<Client<B, E, Block>>,
				) -> Arc<A>,
			C: Fn(
					Arc<Client<B, E, Block>>,
					Arc<network::Service<Block>>,
					Arc<TransactionPool>,
					&Keystore
				) -> Result<Option<consensus::Service>, error::Error>,
			A: PolkadotApi + Send + Sync + 'static,
	{
		use std::sync::Barrier;

		let (signal, exit) = ::exit_future::signal();

		// Create client
		let executor = polkadot_executor::Executor::new();

		let mut keystore = Keystore::open(config.keystore_path.into())?;
		for seed in &config.keys {
			keystore.generate_from_seed(seed)?;
		}

		if keystore.contents()?.is_empty() {
			let key = keystore.generate("")?;
			info!("Generated a new keypair: {:?}", key.public());
		}

		let ChainConfig { genesis_config, boot_nodes } = match config.chain_spec {
			ChainSpec::Development => development_config(),
			ChainSpec::LocalTestnet => local_testnet_config(),
			ChainSpec::PoC2Testnet => poc_2_testnet_config(),
		};
		config.network.boot_nodes.extend(boot_nodes);

		let genesis_builder = GenesisBuilder {
			config: genesis_config,
		};

		let db_settings = client_db::DatabaseSettings {
			cache_size: None,
			path: config.database_path.into(),
		};

		let (client, on_demand) = client_creator(db_settings, executor, genesis_builder)?;
		let api = api_creator(client.clone());
		let best_header = client.best_block_header()?;
		info!("Starting Polkadot. Best block is #{}", best_header.number);
		let transaction_pool = Arc::new(TransactionPool::new(config.transaction_pool));
		let transaction_pool_adapter = Arc::new(TransactionPoolAdapter {
			pool: transaction_pool.clone(),
			client: client.clone(),
			api: api.clone(),
		});
		let network_params = network::Params {
			config: network::ProtocolConfig {
				roles: config.roles,
			},
			network_config: config.network,
			chain: client.clone(),
			on_demand: on_demand.clone().map(|d| d as Arc<network::OnDemandService>),
			transaction_pool: transaction_pool_adapter,
		};
		let network = network::Service::new(network_params)?;
		let barrier = ::std::sync::Arc::new(Barrier::new(2));
		on_demand.map(|on_demand| on_demand.set_service_link(Arc::downgrade(&network)));

		let thread = {
			let client = client.clone();
			let network = network.clone();
			let txpool = transaction_pool.clone();

			let thread_barrier = barrier.clone();
			thread::spawn(move || {
				network.start_network();

				thread_barrier.wait();
				let mut core = Core::new().expect("tokio::Core could not be created");

				// block notifications
				let network1 = network.clone();
				let txpool1 = txpool.clone();
				let events = client.import_notification_stream()
					.for_each(move |notification| {
						network1.on_block_imported(notification.hash, &notification.header);
						prune_imported(&*api, &*txpool1, notification.hash);

						Ok(())
					});
				core.handle().spawn(events);

				// transaction notifications
				let events = txpool.import_notification_stream()
					// TODO [ToDr] Consider throttling?
					.for_each(move |_| {
						network.trigger_repropagate();
						Ok(())
					});
				core.handle().spawn(events);

				if let Err(e) = core.run(exit) {
					debug!("Polkadot service event loop shutdown with {:?}", e);
				}
				debug!("Polkadot service shutdown");
			})
		};

		// wait for the network to start up before starting the consensus
		// service.
		barrier.wait();

		// Spin consensus service if configured
<<<<<<< HEAD
		let consensus_service = if config.roles & Role::VALIDATOR == Role::VALIDATOR {
			// Load the first available key. Code above makes sure it exisis.
			let key = keystore.load(&keystore.contents()?[0], "")?;
			info!("Using authority key {:?}", key.public());
			Some(consensus::Service::new(
				client.clone(),
				network.clone(),
				transaction_pool.clone(),
				::std::time::Duration::from_millis(4000), // TODO: dynamic
				key,
			))
		} else {
			None
		};
=======
		let consensus_service = consensus_creator(client.clone(), network.clone(), transaction_pool.clone(), &keystore)?;
>>>>>>> 2e263226

		Ok(Service {
			thread: Some(thread),
			client: client,
			network: network,
			transaction_pool: transaction_pool,
			signal: Some(signal),
			_consensus: consensus_service,
		})
	}

	/// Get shared client instance.
	pub fn client(&self) -> Arc<Client<B, E, Block>> {
		self.client.clone()
	}

	/// Get shared network instance.
	pub fn network(&self) -> Arc<network::Service<Block>> {
		self.network.clone()
	}

	/// Get shared transaction pool instance.
	pub fn transaction_pool(&self) -> Arc<TransactionPool> {
		self.transaction_pool.clone()
	}
}

/// Produce a task which prunes any finalized transactions from the pool.
pub fn prune_imported<A>(api: &A, pool: &TransactionPool, hash: Hash)
	where
		A: PolkadotApi,
{
	match api.check_id(BlockId::hash(hash)) {
		Ok(id) => {
			let ready = transaction_pool::Ready::create(id, api);
			pool.cull(None, ready);
		},
		Err(e) => warn!("Failed to check block id: {:?}", e),
	}
}

impl<B, E> Drop for Service<B, E> {
	fn drop(&mut self) {
		self.network.stop_network();

		if let Some(signal) = self.signal.take() {
			signal.fire();
		}

		if let Some(thread) = self.thread.take() {
			thread.join().expect("The service thread has panicked");
		}
	}
}<|MERGE_RESOLUTION|>--- conflicted
+++ resolved
@@ -465,24 +465,7 @@
 		barrier.wait();
 
 		// Spin consensus service if configured
-<<<<<<< HEAD
-		let consensus_service = if config.roles & Role::VALIDATOR == Role::VALIDATOR {
-			// Load the first available key. Code above makes sure it exisis.
-			let key = keystore.load(&keystore.contents()?[0], "")?;
-			info!("Using authority key {:?}", key.public());
-			Some(consensus::Service::new(
-				client.clone(),
-				network.clone(),
-				transaction_pool.clone(),
-				::std::time::Duration::from_millis(4000), // TODO: dynamic
-				key,
-			))
-		} else {
-			None
-		};
-=======
 		let consensus_service = consensus_creator(client.clone(), network.clone(), transaction_pool.clone(), &keystore)?;
->>>>>>> 2e263226
 
 		Ok(Service {
 			thread: Some(thread),
